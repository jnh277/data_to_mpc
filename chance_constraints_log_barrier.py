--- conflicted
+++ resolved
@@ -50,7 +50,6 @@
 #----------------- Parameters ---------------------------------------------------#
 
 # Control parameters
-<<<<<<< HEAD
 z_star = np.array([[1.0],[0.0]],dtype=float)        # desired set point in z1
 Ns = 200             # number of samples we will use for MC MPC
 Nh = 20              # horizonline of MPC algorithm
@@ -58,14 +57,6 @@
 sqc = np.diag(sqc_v)
 src_v = np.array([1.0,1.0],dtype=float)  
 src = np.diag(src_v)            # cost on control action
-=======
-x_star = np.array([1.0])        # desired set point
-# x_star = np.expand_dims(np.linspace(1.0,0.5,20),axis=0)
-M = 200             # number of samples we will use for MC MPC
-N = 20              # horizonline of MPC algorithm
-sqc = np.array([[1.0]])            # square root cost on state error
-src = np.array([[1.0]])             # square root cost on control action
->>>>>>> 2a0ad990
 
 # simulation parameters
 T = 100             # number of time steps to simulate and record measurements for
@@ -300,15 +291,16 @@
 
 uc = result['uc']
 
-<<<<<<< HEAD
-# x_mpc = simulate(xt, np.hstack([ut, uc]), w, theta)
-# hx = jnp.concatenate([state_constraint(x_mpc[:, :, 1:]) for state_constraint in state_constraints], axis=2)
-# cx = np.mean(hx > 0, axis=1)
-# cu = jnp.concatenate([input_constraint(uc) for input_constraint in input_constraints],axis=1)
-# print('State constraint satisfaction')
-# print(cx)
-# print('Input constraint satisfaction')
-# print(cu >= 0)
+# if len(state_constraints) > 0:
+#     x_mpc = simulate(xt, np.hstack([ut, uc]), w, theta)
+#     hx = np.concatenate([state_constraint(x_mpc[:, :, 1:]) for state_constraint in state_constraints], axis=2)
+#     cx = np.mean(hx > 0, axis=1)
+#     print('State constraint satisfaction')
+#     print(cx)
+# if len(input_constraints) > 0:
+#     cu = jnp.concatenate([input_constraint(uc) for input_constraint in input_constraints],axis=1)
+#     print('Input constraint satisfaction')
+#     print(cu >= 0)
 # #
 # for i in range(6):
 #     plt.subplot(2,3,i+1)
@@ -325,37 +317,9 @@
 # plt.plot(uc[0,:])
 # plt.title('MPC determined control action')
 # plt.show()
-=======
-if len(state_constraints) > 0:
-    x_mpc = simulate(xt, np.hstack([ut, uc]), w, theta)
-    hx = np.concatenate([state_constraint(x_mpc[:, :, 1:]) for state_constraint in state_constraints], axis=2)
-    cx = np.mean(hx > 0, axis=1)
-    print('State constraint satisfaction')
-    print(cx)
-if len(input_constraints) > 0:
-    cu = jnp.concatenate([input_constraint(uc) for input_constraint in input_constraints],axis=1)
-    print('Input constraint satisfaction')
-    print(cu >= 0)
-#
-for i in range(6):
-    plt.subplot(2,3,i+1)
-    plt.hist(x_mpc[0,:, i*3], label='MC forward sim')
-    if i==1:
-        plt.title('MPC solution over horizon')
-    plt.axvline(x_star, linestyle='--', color='g', linewidth=2, label='target')
-    plt.axvline(x_ub, linestyle='--', color='r', linewidth=2, label='upper bound')
-    plt.xlabel('t+'+str(i*3+1))
-plt.tight_layout()
-plt.legend()
-plt.show()
-
-plt.plot(uc[0,:])
-plt.title('MPC determined control action')
-plt.show()
->>>>>>> 2a0ad990
-
-
-
-
-
-
+
+
+
+
+
+
